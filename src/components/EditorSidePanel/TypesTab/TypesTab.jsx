import { Collapse, Row, Col, Button, Popover } from "@douyinfe/semi-ui";
import { IconPlus, IconInfoCircle } from "@douyinfe/semi-icons";
import { useSelect, useTypes } from "../../../hooks";
import { ObjectType } from "../../../data/constants";
import Searchbar from "./SearchBar";
import Empty from "../Empty";
import TypeInfo from "./TypeInfo";
import { useTranslation } from "react-i18next";

export default function TypesTab() {
  const { types, addType } = useTypes();
  const { selectedElement, setSelectedElement } = useSelect();
  const { t } = useTranslation();

  return (
    <>
      <Row gutter={6}>
        <Col span={13}>
          <Searchbar />
        </Col>
        <Col span={8}>
<<<<<<< HEAD
          <Button icon={<IconPlus />} block onClick={() => addType(true)}>
            {t("add_type")}
=======
          <Button icon={<IconPlus />} block onClick={() => addType()}>
            Add type
>>>>>>> 30886ac4
          </Button>
        </Col>
        <Col span={3}>
          <Popover
            content={
              <div className="w-[240px] text-sm space-y-2 popover-theme">
                {t("types_info")
                  .split("\n")
                  .map((line, index) => (
                    <div key={index}>{line}</div>
                  ))}
              </div>
            }
            showArrow
            position="rightTop"
          >
            <Button theme="borderless" icon={<IconInfoCircle />} />
          </Popover>
        </Col>
      </Row>
      {types.length <= 0 ? (
        <Empty title={t("no_types")} text={t("no_types_text")} />
      ) : (
        <Collapse
          activeKey={
            selectedElement.open && selectedElement.element === ObjectType.TYPE
              ? `${selectedElement.id}`
              : ""
          }
          keepDOM
          lazyRender
          onChange={(id) =>
            setSelectedElement((prev) => ({
              ...prev,
              open: true,
              id: parseInt(id),
              element: ObjectType.TYPE,
            }))
          }
          accordion
        >
          {types.map((t, i) => (
            <TypeInfo data={t} key={i} index={i} />
          ))}
        </Collapse>
      )}
    </>
  );
}<|MERGE_RESOLUTION|>--- conflicted
+++ resolved
@@ -19,13 +19,8 @@
           <Searchbar />
         </Col>
         <Col span={8}>
-<<<<<<< HEAD
-          <Button icon={<IconPlus />} block onClick={() => addType(true)}>
+          <Button icon={<IconPlus />} block onClick={() => addType()}>
             {t("add_type")}
-=======
-          <Button icon={<IconPlus />} block onClick={() => addType()}>
-            Add type
->>>>>>> 30886ac4
           </Button>
         </Col>
         <Col span={3}>
