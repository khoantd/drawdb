--- conflicted
+++ resolved
@@ -19,13 +19,8 @@
           <SearchBar tables={tables} />
         </Col>
         <Col span={8}>
-<<<<<<< HEAD
-          <Button icon={<IconPlus />} block onClick={() => addTable(true)}>
+          <Button icon={<IconPlus />} block onClick={() => addTable()}>
             {t("add_table")}
-=======
-          <Button icon={<IconPlus />} block onClick={() => addTable()}>
-            Add table
->>>>>>> 30886ac4
           </Button>
         </Col>
       </Row>
