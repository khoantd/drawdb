import i18n from "i18next";
import { initReactI18next } from "react-i18next";
import LanguageDetector from "i18next-browser-languagedetector";
import { en, english } from "./locales/en";
import { zh, chinese } from "./locales/zh";
import { es, spanish } from "./locales/es";
import { da, danish } from "./locales/da";
import { de, german } from "./locales/de";
import { vi, vietnamese } from "./locales/vi";
import { pt, portuguese } from "./locales/pt-br";
import { fa, persian } from "./locales/fa";
import { hi, hindi } from "./locales/hi";
import { uk, ukrainian } from "./locales/uk";
import { ru, russian } from "./locales/ru";
<<<<<<< HEAD
import { mr,marathi } from "./locales/mr";
import { tr,turkish } from "./locales/tr";
=======
import { mr, marathi } from "./locales/mr";
import { fr, french } from "./locales/fr";
import { pa, punjabi } from "./locales/pa";
>>>>>>> ab5b0235

export const languages = [
  english,
  chinese,
  danish,
  spanish,
  german,
  vietnamese,
  portuguese,
  persian,
  hindi,
  marathi,
  ukrainian,
  russian,
<<<<<<< HEAD
  turkish,
=======
  french,
  punjabi,
>>>>>>> ab5b0235
].sort((a, b) => a.name.localeCompare(b.name));

i18n
  .use(LanguageDetector)
  .use(initReactI18next)
  .init({
    fallbackLng: "en",
    debug: false,
    interpolation: {
      escapeValue: false,
    },
    resources: {
      en,
      zh,
      es,
      da,
      de,
      vi,
      pt,
      fa,
      hi,
      mr,
      uk,
      ru,
<<<<<<< HEAD
      tr,
=======
      fr,
      pa,
>>>>>>> ab5b0235
    },
  });

export default i18n;<|MERGE_RESOLUTION|>--- conflicted
+++ resolved
@@ -12,14 +12,10 @@
 import { hi, hindi } from "./locales/hi";
 import { uk, ukrainian } from "./locales/uk";
 import { ru, russian } from "./locales/ru";
-<<<<<<< HEAD
-import { mr,marathi } from "./locales/mr";
-import { tr,turkish } from "./locales/tr";
-=======
+import { tr, turkish } from "./locales/tr";
 import { mr, marathi } from "./locales/mr";
 import { fr, french } from "./locales/fr";
 import { pa, punjabi } from "./locales/pa";
->>>>>>> ab5b0235
 
 export const languages = [
   english,
@@ -34,12 +30,9 @@
   marathi,
   ukrainian,
   russian,
-<<<<<<< HEAD
   turkish,
-=======
   french,
   punjabi,
->>>>>>> ab5b0235
 ].sort((a, b) => a.name.localeCompare(b.name));
 
 i18n
@@ -64,12 +57,9 @@
       mr,
       uk,
       ru,
-<<<<<<< HEAD
       tr,
-=======
       fr,
       pa,
->>>>>>> ab5b0235
     },
   });
 
